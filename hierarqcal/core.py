--- conflicted
+++ resolved
@@ -1139,11 +1139,7 @@
         is_operation = False
         # If there are more than 1 qubit available
         if len(Qp_l) > 1:
-<<<<<<< HEAD
             # Get pattern function
-=======
-            # Check if predefined pattern was provided
->>>>>>> f1d69b16
             self.mask_pattern_fn = self.get_mask_pattern_fn(self.pattern, Qp_l)
             measured_q = self.mask_pattern_fn(Qp_l)
             remaining_q = [q for q in Qp_l if not (q in measured_q)]
